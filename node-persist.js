--- conflicted
+++ resolved
@@ -561,11 +561,7 @@
         options = defaults;
     } else {
         for (var key in defaults) {
-<<<<<<< HEAD
-            if (userOptions[key] != null) { // not null and not undefined
-=======
             if (userOptions.hasOwnProperty(key)) {
->>>>>>> b7946ddf
                 options[key] = userOptions[key];
             } else {
                 options[key] = defaults[key];
