--- conflicted
+++ resolved
@@ -144,13 +144,10 @@
 storage.setItem("superman", {name: "Clark Kent"});
 console.log(storage.values()); //output: [{name: "Bruce Wayne"},{name: "Clark Kent"}]
 ```
-<<<<<<< HEAD
 #### `values([includeTTLKey, callback])` -  [DEPRECATED] synchronous, but still returns array
 This function is synchronous, it does not need to accept a callback, so it's getting deprecated. If you are using `options.ttl` the ttl-keys timestamp values will be filtered by default, unless you pass an optional `true` boolean.
-=======
 #### `values([callback])` -  [DEPRECATED] synchronous, but still returns array
 This function is synchronous, it does not need to accept a callback, so that signature is getting deprecated
->>>>>>> 65d0e776
 ```js
 // notice this callback does not accept an error as a 1st argument, to support backward compatibility
 // but will be removed on next minor release
@@ -173,13 +170,10 @@
 
 console.log(storage.valuesWithKeyMatch(/man/, true)); //output: [{name: "Bruce Wayne"},{name: "Clark Kent"}, 1234567890, 0987654321] // assuming ttl is used, timestamps will return as well
 ```
-<<<<<<< HEAD
 #### `valuesWithKeyMatch(match, [includeTTLKey, callback])` -  [DEPRECATED] synchronous, but still returns array 
 This function is synchronous, it does not need to accept a callback, so it's getting deprecated
-=======
 #### `valuesWithKeyMatch(match, [callback])` -  [DEPRECATED] synchronous, but still returns array 
 This function is synchronous, it does not need to accept a callback, so that signature is getting deprecated
->>>>>>> 65d0e776
 ```js
 // notice this callback does not accept an error as a 1st argument, to support backward compatibility
 // but will be removed on next minor release
